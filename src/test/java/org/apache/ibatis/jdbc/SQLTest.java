/**
 *    Copyright 2009-2019 the original author or authors.
 *
 *    Licensed under the Apache License, Version 2.0 (the "License");
 *    you may not use this file except in compliance with the License.
 *    You may obtain a copy of the License at
 *
 *       http://www.apache.org/licenses/LICENSE-2.0
 *
 *    Unless required by applicable law or agreed to in writing, software
 *    distributed under the License is distributed on an "AS IS" BASIS,
 *    WITHOUT WARRANTIES OR CONDITIONS OF ANY KIND, either express or implied.
 *    See the License for the specific language governing permissions and
 *    limitations under the License.
 */
package org.apache.ibatis.jdbc;

<<<<<<< HEAD
import org.assertj.core.api.AssertionsForClassTypes;
import org.junit.Test;
=======
import org.junit.jupiter.api.Test;
>>>>>>> 06e6db52

import static org.assertj.core.api.Assertions.assertThat;
import static org.junit.jupiter.api.Assertions.assertEquals;

class SQLTest {

  @Test
  void shouldDemonstrateProvidedStringBuilder() {
    //You can pass in your own StringBuilder
    final StringBuilder sb = new StringBuilder();
    //From the tutorial
    final String sql = example1().usingAppender(sb).toString();

    assertEquals("SELECT P.ID, P.USERNAME, P.PASSWORD, P.FULL_NAME, P.LAST_NAME, P.CREATED_ON, P.UPDATED_ON\n" +
        "FROM PERSON P, ACCOUNT A\n" +
        "INNER JOIN DEPARTMENT D on D.ID = P.DEPARTMENT_ID\n" +
        "INNER JOIN COMPANY C on D.COMPANY_ID = C.ID\n" +
        "WHERE (P.ID = A.ID AND P.FIRST_NAME like ?) \n" +
        "OR (P.LAST_NAME like ?)\n" +
        "GROUP BY P.ID\n" +
        "HAVING (P.LAST_NAME like ?) \n" +
        "OR (P.FIRST_NAME like ?)\n" +
        "ORDER BY P.ID, P.FULL_NAME", sql);
  }

  @Test
  void shouldDemonstrateMixedStyle() {
    //Mixed
    final String sql = new SQL() {{
      SELECT("id, name");
      FROM("PERSON A");
      WHERE("name like ?").WHERE("id = ?");
    }}.toString();

    assertEquals("" +
        "SELECT id, name\n" +
        "FROM PERSON A\n" +
        "WHERE (name like ? AND id = ?)", sql);
  }

  @Test
  void shouldDemonstrateFluentStyle() {
    //Fluent Style
    final String sql = new SQL()
        .SELECT("id, name").FROM("PERSON A")
        .WHERE("name like ?")
        .WHERE("id = ?").toString();

    assertEquals("" +
        "SELECT id, name\n" +
        "FROM PERSON A\n" +
        "WHERE (name like ? AND id = ?)", sql);
  }

  @Test
  void shouldProduceExpectedSimpleSelectStatement() {
    final String expected =
        "SELECT P.ID, P.USERNAME, P.PASSWORD, P.FIRST_NAME, P.LAST_NAME\n" +
            "FROM PERSON P\n" +
            "WHERE (P.ID like #id# AND P.FIRST_NAME like #firstName# AND P.LAST_NAME like #lastName#)\n" +
            "ORDER BY P.LAST_NAME";
    assertEquals(expected, example2("a", "b", "c"));
  }

  @Test
  void shouldProduceExpectedSimpleSelectStatementMissingFirstParam() {
    final String expected =
        "SELECT P.ID, P.USERNAME, P.PASSWORD, P.FIRST_NAME, P.LAST_NAME\n" +
            "FROM PERSON P\n" +
            "WHERE (P.FIRST_NAME like #firstName# AND P.LAST_NAME like #lastName#)\n" +
            "ORDER BY P.LAST_NAME";
    assertEquals(expected, example2(null, "b", "c"));
  }

  @Test
  void shouldProduceExpectedSimpleSelectStatementMissingFirstTwoParams() {
    final String expected =
        "SELECT P.ID, P.USERNAME, P.PASSWORD, P.FIRST_NAME, P.LAST_NAME\n" +
            "FROM PERSON P\n" +
            "WHERE (P.LAST_NAME like #lastName#)\n" +
            "ORDER BY P.LAST_NAME";
    assertEquals(expected, example2(null, null, "c"));
  }

  @Test
  void shouldProduceExpectedSimpleSelectStatementMissingAllParams() {
    final String expected =
        "SELECT P.ID, P.USERNAME, P.PASSWORD, P.FIRST_NAME, P.LAST_NAME\n" +
            "FROM PERSON P\n" +
            "ORDER BY P.LAST_NAME";
    assertEquals(expected, example2(null, null, null));
  }

  @Test
  void shouldProduceExpectedComplexSelectStatement() {
    final String expected =
        "SELECT P.ID, P.USERNAME, P.PASSWORD, P.FULL_NAME, P.LAST_NAME, P.CREATED_ON, P.UPDATED_ON\n" +
            "FROM PERSON P, ACCOUNT A\n" +
            "INNER JOIN DEPARTMENT D on D.ID = P.DEPARTMENT_ID\n" +
            "INNER JOIN COMPANY C on D.COMPANY_ID = C.ID\n" +
            "WHERE (P.ID = A.ID AND P.FIRST_NAME like ?) \n" +
            "OR (P.LAST_NAME like ?)\n" +
            "GROUP BY P.ID\n" +
            "HAVING (P.LAST_NAME like ?) \n" +
            "OR (P.FIRST_NAME like ?)\n" +
            "ORDER BY P.ID, P.FULL_NAME";
    assertEquals(expected, example1().toString());
  }

  private static SQL example1() {
    return new SQL() {{
      SELECT("P.ID, P.USERNAME, P.PASSWORD, P.FULL_NAME");
      SELECT("P.LAST_NAME, P.CREATED_ON, P.UPDATED_ON");
      FROM("PERSON P");
      FROM("ACCOUNT A");
      INNER_JOIN("DEPARTMENT D on D.ID = P.DEPARTMENT_ID");
      INNER_JOIN("COMPANY C on D.COMPANY_ID = C.ID");
      WHERE("P.ID = A.ID");
      WHERE("P.FIRST_NAME like ?");
      OR();
      WHERE("P.LAST_NAME like ?");
      GROUP_BY("P.ID");
      HAVING("P.LAST_NAME like ?");
      OR();
      HAVING("P.FIRST_NAME like ?");
      ORDER_BY("P.ID");
      ORDER_BY("P.FULL_NAME");
    }};
  }

  private static String example2(final String id, final String firstName, final String lastName) {
    return new SQL() {{
      SELECT("P.ID, P.USERNAME, P.PASSWORD, P.FIRST_NAME, P.LAST_NAME");
      FROM("PERSON P");
      if (id != null) {
        WHERE("P.ID like #id#");
      }
      if (firstName != null) {
        WHERE("P.FIRST_NAME like #firstName#");
      }
      if (lastName != null) {
        WHERE("P.LAST_NAME like #lastName#");
      }
      ORDER_BY("P.LAST_NAME");
    }}.toString();
  }


  @Test
  void variableLengthArgumentOnSelect() {
    final String sql = new SQL() {{
      SELECT("P.ID", "P.USERNAME");
    }}.toString();

    assertEquals("SELECT P.ID, P.USERNAME", sql);
  }

  @Test
  void variableLengthArgumentOnSelectDistinct() {
    final String sql = new SQL() {{
      SELECT_DISTINCT("P.ID", "P.USERNAME");
    }}.toString();

    assertEquals("SELECT DISTINCT P.ID, P.USERNAME", sql);
  }

  @Test
  void variableLengthArgumentOnFrom() {
    final String sql = new SQL() {{
      SELECT().FROM("TABLE_A a", "TABLE_B b");
    }}.toString();

    assertEquals("FROM TABLE_A a, TABLE_B b", sql);
  }

  @Test
  void variableLengthArgumentOnJoin() {
    final String sql = new SQL() {{
      SELECT().JOIN("TABLE_A b ON b.id = a.id", "TABLE_C c ON c.id = a.id");
    }}.toString();

    assertEquals("JOIN TABLE_A b ON b.id = a.id\n" +
        "JOIN TABLE_C c ON c.id = a.id", sql);
  }

  @Test
  void variableLengthArgumentOnInnerJoin() {
    final String sql = new SQL() {{
      SELECT().INNER_JOIN("TABLE_A b ON b.id = a.id", "TABLE_C c ON c.id = a.id");
    }}.toString();

    assertEquals("INNER JOIN TABLE_A b ON b.id = a.id\n" +
        "INNER JOIN TABLE_C c ON c.id = a.id", sql);
  }

  @Test
  void variableLengthArgumentOnOuterJoin() {
    final String sql = new SQL() {{
      SELECT().OUTER_JOIN("TABLE_A b ON b.id = a.id", "TABLE_C c ON c.id = a.id");
    }}.toString();

    assertEquals("OUTER JOIN TABLE_A b ON b.id = a.id\n" +
        "OUTER JOIN TABLE_C c ON c.id = a.id", sql);
  }

  @Test
  void variableLengthArgumentOnLeftOuterJoin() {
    final String sql = new SQL() {{
      SELECT().LEFT_OUTER_JOIN("TABLE_A b ON b.id = a.id", "TABLE_C c ON c.id = a.id");
    }}.toString();

    assertEquals("LEFT OUTER JOIN TABLE_A b ON b.id = a.id\n" +
        "LEFT OUTER JOIN TABLE_C c ON c.id = a.id", sql);
  }

  @Test
  void variableLengthArgumentOnRightOuterJoin() {
    final String sql = new SQL() {{
      SELECT().RIGHT_OUTER_JOIN("TABLE_A b ON b.id = a.id", "TABLE_C c ON c.id = a.id");
    }}.toString();

    assertEquals("RIGHT OUTER JOIN TABLE_A b ON b.id = a.id\n" +
        "RIGHT OUTER JOIN TABLE_C c ON c.id = a.id", sql);
  }

  @Test
  void variableLengthArgumentOnWhere() {
    final String sql = new SQL() {{
      SELECT().WHERE("a = #{a}", "b = #{b}");
    }}.toString();

    assertEquals("WHERE (a = #{a} AND b = #{b})", sql);
  }

  @Test
  void variableLengthArgumentOnGroupBy() {
    final String sql = new SQL() {{
      SELECT().GROUP_BY("a", "b");
    }}.toString();

    assertEquals("GROUP BY a, b", sql);
  }

  @Test
  void variableLengthArgumentOnHaving() {
    final String sql = new SQL() {{
      SELECT().HAVING("a = #{a}", "b = #{b}");
    }}.toString();

    assertEquals("HAVING (a = #{a} AND b = #{b})", sql);
  }

  @Test
  void variableLengthArgumentOnOrderBy() {
    final String sql = new SQL() {{
      SELECT().ORDER_BY("a", "b");
    }}.toString();

    assertEquals("ORDER BY a, b", sql);
  }

  @Test
  void variableLengthArgumentOnSet() {
    final String sql = new SQL() {{
      UPDATE("TABLE_A").SET("a = #{a}", "b = #{b}");
    }}.toString();

    assertEquals("UPDATE TABLE_A\n" +
        "SET a = #{a}, b = #{b}", sql);
  }

  @Test
  void variableLengthArgumentOnIntoColumnsAndValues() {
    final String sql = new SQL() {{
      INSERT_INTO("TABLE_A").INTO_COLUMNS("a", "b").INTO_VALUES("#{a}", "#{b}");
    }}.toString();

    assertEquals("INSERT INTO TABLE_A\n (a, b)\nVALUES (#{a}, #{b})", sql);
  }

  @Test
  void fixFor903UpdateJoins() {
    final SQL sql = new SQL().UPDATE("table1 a").INNER_JOIN("table2 b USING (ID)").SET("a.value = b.value");
    assertThat(sql.toString()).isEqualTo("UPDATE table1 a\nINNER JOIN table2 b USING (ID)\nSET a.value = b.value");
  }

  @Test
<<<<<<< HEAD
  public void supportBatchInsert(){

    final SQL sql =  new SQL(){{
      INSERT_INTO("table1 a");
      INTO_COLUMNS("col1,col2");
      INTO_VALUES("val1","val2");
      ADD_ROW();
      INTO_VALUES("val1","val2");
    }};
    assertThat(sql.toString()).isEqualToIgnoringWhitespace("INSERT INTO table1 a (col1,col2) VALUES (val1,val2), (val1,val2)");
  }

  @Test
  public void singleInsert() {
    final SQL sql = new SQL() {{
      INSERT_INTO("table1 a");
      INTO_COLUMNS("col1,col2");
      INTO_VALUES("val1", "val2");
    }};
    assertThat(sql.toString()).isEqualToIgnoringWhitespace("INSERT INTO table1 a (col1,col2) VALUES (val1,val2)");
  }

  @Test
  public void singleInsertWithMultipleInsertValues() {
    final String sql = new SQL() {{
      INSERT_INTO("TABLE_A").INTO_COLUMNS("a", "b").INTO_VALUES("#{a}").INTO_VALUES("#{b}");
    }}.toString();
    System.out.println(sql);
    assertThat(sql).isEqualToIgnoringWhitespace("INSERT INTO TABLE_A (a, b) VALUES (#{a}, #{b})");
  }

  @Test
  public void batchInsertWithMultipleInsertValues() {
    final String sql = new SQL() {{
      INSERT_INTO("TABLE_A");
      INTO_COLUMNS("a", "b");
      INTO_VALUES("#{a1}");
      INTO_VALUES("#{b1}");
      ADD_ROW();
      INTO_VALUES("#{a2}");
      INTO_VALUES("#{b2}");
    }}.toString();
    System.out.println(sql);
    assertThat(sql).isEqualToIgnoringWhitespace("INSERT INTO TABLE_A (a, b) VALUES (#{a1}, #{b1}), (#{a2}, #{b2})");
  }


  @Test
  public void testValues() {
    final SQL sql = new SQL() {{
      INSERT_INTO("PERSON");
      VALUES("ID, FIRST_NAME", "#{id}, #{firstName}");
      VALUES("LAST_NAME", "#{lastName}");
    }};
    AssertionsForClassTypes.assertThat(sql.toString()).isEqualToIgnoringWhitespace("INSERT INTO PERSON (ID, FIRST_NAME, LAST_NAME) VALUES (#{id}, #{firstName}, #{lastName})");
  }
=======
  void selectUsingLimitVariableName() {
    final String sql = new SQL() {{
      SELECT("*").FROM("test").ORDER_BY("id").LIMIT("#{limit}");
    }}.toString();

    assertEquals("SELECT *\nFROM test\nORDER BY id LIMIT #{limit}", sql);
  }

  @Test
  void selectUsingOffsetVariableName() {
    final String sql = new SQL() {{
      SELECT("*").FROM("test").ORDER_BY("id").OFFSET("#{offset}");
    }}.toString();

    assertEquals("SELECT *\nFROM test\nORDER BY id OFFSET #{offset}", sql);
  }

  @Test
  void selectUsingLimitAndOffset() {
    final String sql = new SQL() {{
      SELECT("*").FROM("test").ORDER_BY("id").LIMIT(20).OFFSET(100);
    }}.toString();

    assertEquals("SELECT *\nFROM test\nORDER BY id LIMIT 20 OFFSET 100", sql);
  }

  @Test
  void updateUsingLimit() {
    final String sql = new SQL() {{
      UPDATE("test").SET("status = #{updStatus}").WHERE("status = #{status}").LIMIT(20);
    }}.toString();

    assertEquals("UPDATE test\nSET status = #{updStatus}\nWHERE (status = #{status}) LIMIT 20", sql);
  }

  @Test
  void deleteUsingLimit() {
    final String sql = new SQL() {{
      DELETE_FROM("test").WHERE("status = #{status}").LIMIT(20);
    }}.toString();

    assertEquals("DELETE FROM test\nWHERE (status = #{status}) LIMIT 20", sql);
  }

>>>>>>> 06e6db52
}<|MERGE_RESOLUTION|>--- conflicted
+++ resolved
@@ -15,12 +15,7 @@
  */
 package org.apache.ibatis.jdbc;
 
-<<<<<<< HEAD
-import org.assertj.core.api.AssertionsForClassTypes;
-import org.junit.Test;
-=======
 import org.junit.jupiter.api.Test;
->>>>>>> 06e6db52
 
 import static org.assertj.core.api.Assertions.assertThat;
 import static org.junit.jupiter.api.Assertions.assertEquals;
@@ -308,40 +303,85 @@
   }
 
   @Test
-<<<<<<< HEAD
-  public void supportBatchInsert(){
-
-    final SQL sql =  new SQL(){{
+  void selectUsingLimitVariableName() {
+    final String sql = new SQL() {{
+      SELECT("*").FROM("test").ORDER_BY("id").LIMIT("#{limit}");
+    }}.toString();
+
+    assertEquals("SELECT *\nFROM test\nORDER BY id LIMIT #{limit}", sql);
+  }
+
+  @Test
+  void selectUsingOffsetVariableName() {
+    final String sql = new SQL() {{
+      SELECT("*").FROM("test").ORDER_BY("id").OFFSET("#{offset}");
+    }}.toString();
+
+    assertEquals("SELECT *\nFROM test\nORDER BY id OFFSET #{offset}", sql);
+  }
+
+  @Test
+  void selectUsingLimitAndOffset() {
+    final String sql = new SQL() {{
+      SELECT("*").FROM("test").ORDER_BY("id").LIMIT(20).OFFSET(100);
+    }}.toString();
+
+    assertEquals("SELECT *\nFROM test\nORDER BY id LIMIT 20 OFFSET 100", sql);
+  }
+
+  @Test
+  void updateUsingLimit() {
+    final String sql = new SQL() {{
+      UPDATE("test").SET("status = #{updStatus}").WHERE("status = #{status}").LIMIT(20);
+    }}.toString();
+
+    assertEquals("UPDATE test\nSET status = #{updStatus}\nWHERE (status = #{status}) LIMIT 20", sql);
+  }
+
+  @Test
+  void deleteUsingLimit() {
+    final String sql = new SQL() {{
+      DELETE_FROM("test").WHERE("status = #{status}").LIMIT(20);
+    }}.toString();
+
+    assertEquals("DELETE FROM test\nWHERE (status = #{status}) LIMIT 20", sql);
+  }
+
+  @Test
+  void supportBatchInsert(){
+    final String sql =  new SQL(){{
       INSERT_INTO("table1 a");
       INTO_COLUMNS("col1,col2");
       INTO_VALUES("val1","val2");
       ADD_ROW();
       INTO_VALUES("val1","val2");
-    }};
-    assertThat(sql.toString()).isEqualToIgnoringWhitespace("INSERT INTO table1 a (col1,col2) VALUES (val1,val2), (val1,val2)");
-  }
-
-  @Test
-  public void singleInsert() {
-    final SQL sql = new SQL() {{
+    }}.toString();
+
+    assertThat(sql).isEqualToIgnoringWhitespace("INSERT INTO table1 a (col1,col2) VALUES (val1,val2), (val1,val2)");
+  }
+
+  @Test
+  void singleInsert() {
+    final String sql = new SQL() {{
       INSERT_INTO("table1 a");
       INTO_COLUMNS("col1,col2");
       INTO_VALUES("val1", "val2");
-    }};
-    assertThat(sql.toString()).isEqualToIgnoringWhitespace("INSERT INTO table1 a (col1,col2) VALUES (val1,val2)");
-  }
-
-  @Test
-  public void singleInsertWithMultipleInsertValues() {
+    }}.toString();
+
+    assertThat(sql).isEqualToIgnoringWhitespace("INSERT INTO table1 a (col1,col2) VALUES (val1,val2)");
+  }
+
+  @Test
+  void singleInsertWithMultipleInsertValues() {
     final String sql = new SQL() {{
       INSERT_INTO("TABLE_A").INTO_COLUMNS("a", "b").INTO_VALUES("#{a}").INTO_VALUES("#{b}");
     }}.toString();
-    System.out.println(sql);
+
     assertThat(sql).isEqualToIgnoringWhitespace("INSERT INTO TABLE_A (a, b) VALUES (#{a}, #{b})");
   }
 
   @Test
-  public void batchInsertWithMultipleInsertValues() {
+  void batchInsertWithMultipleInsertValues() {
     final String sql = new SQL() {{
       INSERT_INTO("TABLE_A");
       INTO_COLUMNS("a", "b");
@@ -351,64 +391,18 @@
       INTO_VALUES("#{a2}");
       INTO_VALUES("#{b2}");
     }}.toString();
-    System.out.println(sql);
+
     assertThat(sql).isEqualToIgnoringWhitespace("INSERT INTO TABLE_A (a, b) VALUES (#{a1}, #{b1}), (#{a2}, #{b2})");
   }
 
-
-  @Test
-  public void testValues() {
-    final SQL sql = new SQL() {{
+  @Test
+  void testValues() {
+    final String sql = new SQL() {{
       INSERT_INTO("PERSON");
       VALUES("ID, FIRST_NAME", "#{id}, #{firstName}");
       VALUES("LAST_NAME", "#{lastName}");
-    }};
-    AssertionsForClassTypes.assertThat(sql.toString()).isEqualToIgnoringWhitespace("INSERT INTO PERSON (ID, FIRST_NAME, LAST_NAME) VALUES (#{id}, #{firstName}, #{lastName})");
-  }
-=======
-  void selectUsingLimitVariableName() {
-    final String sql = new SQL() {{
-      SELECT("*").FROM("test").ORDER_BY("id").LIMIT("#{limit}");
-    }}.toString();
-
-    assertEquals("SELECT *\nFROM test\nORDER BY id LIMIT #{limit}", sql);
-  }
-
-  @Test
-  void selectUsingOffsetVariableName() {
-    final String sql = new SQL() {{
-      SELECT("*").FROM("test").ORDER_BY("id").OFFSET("#{offset}");
-    }}.toString();
-
-    assertEquals("SELECT *\nFROM test\nORDER BY id OFFSET #{offset}", sql);
-  }
-
-  @Test
-  void selectUsingLimitAndOffset() {
-    final String sql = new SQL() {{
-      SELECT("*").FROM("test").ORDER_BY("id").LIMIT(20).OFFSET(100);
-    }}.toString();
-
-    assertEquals("SELECT *\nFROM test\nORDER BY id LIMIT 20 OFFSET 100", sql);
-  }
-
-  @Test
-  void updateUsingLimit() {
-    final String sql = new SQL() {{
-      UPDATE("test").SET("status = #{updStatus}").WHERE("status = #{status}").LIMIT(20);
-    }}.toString();
-
-    assertEquals("UPDATE test\nSET status = #{updStatus}\nWHERE (status = #{status}) LIMIT 20", sql);
-  }
-
-  @Test
-  void deleteUsingLimit() {
-    final String sql = new SQL() {{
-      DELETE_FROM("test").WHERE("status = #{status}").LIMIT(20);
-    }}.toString();
-
-    assertEquals("DELETE FROM test\nWHERE (status = #{status}) LIMIT 20", sql);
-  }
-
->>>>>>> 06e6db52
+    }}.toString();
+
+    assertThat(sql).isEqualToIgnoringWhitespace("INSERT INTO PERSON (ID, FIRST_NAME, LAST_NAME) VALUES (#{id}, #{firstName}, #{lastName})");
+  }
 }